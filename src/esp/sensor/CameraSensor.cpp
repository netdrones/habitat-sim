// Copyright (c) Facebook, Inc. and its affiliates.
// This source code is licensed under the MIT license found in the
// LICENSE file in the root directory of this source tree.

#include "CameraSensor.h"
#include <Corrade/Utility/Assert.h>
#include <Magnum/ImageView.h>
#include <Magnum/Math/Algorithms/GramSchmidt.h>
#include <Magnum/PixelFormat.h>
#include <cmath>

#include "CameraSensor.h"
#include "esp/gfx/DepthUnprojection.h"
#include "esp/gfx/Renderer.h"
#include "esp/gfx/SensorInfoVisualizer.h"
#include "esp/sim/Simulator.h"

namespace esp {
namespace sensor {

CameraSensorSpec::CameraSensorSpec() : VisualSensorSpec() {
  uuid = "rgba_camera";
  sensorSubType = SensorSubType::Pinhole;
}

void CameraSensorSpec::sanityCheck() {
  VisualSensorSpec::sanityCheck();
  CORRADE_ASSERT(
      ortho_scale > 0,
      "CameraSensorSpec::sanityCheck(): ortho_scale must be greater than 0", );
  CORRADE_ASSERT(sensorSubType == SensorSubType::Pinhole ||
                     sensorSubType == SensorSubType::Orthographic,
                 "CameraSensorSpec::sanityCheck(): sensorSpec does not have "
                 "SensorSubType "
                 "Pinhole or Orthographic", );
  CORRADE_ASSERT(
      orthoScale > 0,
      "CameraSensorSpec::sanityCheck(): orthoScale must be greater than 0", );
}

bool CameraSensorSpec::operator==(const CameraSensorSpec& a) const {
<<<<<<< HEAD
  return VisualSensorSpec::operator==(a) && ortho_scale == a.ortho_scale;
=======
  return VisualSensorSpec::operator==(a) && orthoScale == a.orthoScale;
>>>>>>> 57cc4289
}

CameraSensor::CameraSensor(scene::SceneNode& cameraNode,
                           const CameraSensorSpec::ptr& spec)
    : VisualSensor(cameraNode, spec),
      baseProjMatrix_(Magnum::Math::IdentityInit),
      zoomMatrix_(Magnum::Math::IdentityInit) {
  // Sanity check
  CORRADE_ASSERT(
      cameraSensorSpec_,
      "CameraSensor::CameraSensor(): The input sensorSpec is illegal", );
  cameraSensorSpec_->sanityCheck();

  // Initialize renderCamera_ first to avoid segfaults
  // NOLINTNEXTLINE(cplusplus.NewDeleteLeaks)
  renderCamera_ = new gfx::RenderCamera(cameraNode);
  setProjectionParameters(*spec);
  renderCamera_->setAspectRatioPolicy(
      Mn::SceneGraph::AspectRatioPolicy::Extend);
  recomputeProjectionMatrix();
  renderCamera_->setViewport(this->framebufferSize());
}  // ctor

void CameraSensor::setProjectionParameters(const CameraSensorSpec& spec) {
  // update this sensor's sensor spec to reflect the passed new values
  cameraSensorSpec_->resolution = spec.resolution;
  setCameraType(spec.sensorSubType);

}  // setProjectionParameters

void CameraSensor::recomputeProjectionMatrix() {
  projectionMatrix_ = zoomMatrix_ * baseProjMatrix_;
  // update renderCamera_'s projectionMatrix every time the sensor's
  // projectionMatrix changes
  renderCamera_->setProjectionMatrix(cameraSensorSpec_->resolution[1],
                                     cameraSensorSpec_->resolution[0],
                                     projectionMatrix_);
}

void CameraSensor::recomputeBaseProjectionMatrix() {
  // refresh size after relevant parameters have changed
  CORRADE_ASSERT(
      cameraSensorSpec_->sensorSubType == SensorSubType::Pinhole ||
          cameraSensorSpec_->sensorSubType == SensorSubType::Orthographic,
      "CameraSensor::recomputeBaseProjectionMatrix(): sensorSpec does not have "
      "SensorSubType "
      "Pinhole or Orthographic", );
  Mn::Vector2 nearPlaneSize_ =
      Mn::Vector2{1.0f, static_cast<float>(cameraSensorSpec_->resolution[0]) /
                            cameraSensorSpec_->resolution[1]};
  if (cameraSensorSpec_->sensorSubType == SensorSubType::Orthographic) {
<<<<<<< HEAD
    nearPlaneSize_ /= cameraSensorSpec_->ortho_scale;
=======
    nearPlaneSize_ /= cameraSensorSpec_->orthoScale;
>>>>>>> 57cc4289
    baseProjMatrix_ = Mn::Matrix4::orthographicProjection(
        nearPlaneSize_, cameraSensorSpec_->near, cameraSensorSpec_->far);
  } else {
    // cameraSensorSpec_ is subtype Pinhole
    Magnum::Deg halfHFovRad{Magnum::Deg(.5 * hfov_)};
    float scale = 1.0f / (2.0f * cameraSensorSpec_->near *
                          Magnum::Math::tan(halfHFovRad));
    nearPlaneSize_ /= scale;
    baseProjMatrix_ = Mn::Matrix4::perspectiveProjection(
        nearPlaneSize_, cameraSensorSpec_->near, cameraSensorSpec_->far);
  }
  // build projection matrix
  recomputeProjectionMatrix();
}  // CameraSensor::recomputeNearPlaneSize

gfx::RenderCamera* CameraSensor::getRenderCamera() const {
  return renderCamera_;
}

bool CameraSensor::drawObservation(sim::Simulator& sim) {
  if (!hasRenderTarget()) {
    return false;
  }

  renderTarget().renderEnter();

  gfx::RenderCamera::Flags flags;
  if (sim.isFrustumCullingEnabled())
    flags |= gfx::RenderCamera::Flag::FrustumCulling;

  gfx::Renderer::ptr renderer = sim.getRenderer();
  if (cameraSensorSpec_->sensorType == SensorType::Semantic) {
    // TODO: check sim has semantic scene graph
    renderer->draw(*this, sim.getActiveSemanticSceneGraph(), flags);
    if (&sim.getActiveSemanticSceneGraph() != &sim.getActiveSceneGraph()) {
      flags |= gfx::RenderCamera::Flag::ObjectsOnly;
      renderer->draw(*this, sim.getActiveSceneGraph(), flags);
    }
  } else {
    // SensorType is Depth or any other type
    renderer->draw(*this, sim.getActiveSceneGraph(), flags);
  }

  renderTarget().renderExit();

  return true;
}

Corrade::Containers::Optional<Magnum::Vector2> CameraSensor::depthUnprojection()
    const {
  // projectionMatrix_ is managed by implementation class and is set whenever
  // quantities change.
  return {gfx::calculateDepthUnprojection(projectionMatrix_)};
}  // CameraSensor::depthUnprojection

}  // namespace sensor
}  // namespace esp<|MERGE_RESOLUTION|>--- conflicted
+++ resolved
@@ -25,9 +25,6 @@
 
 void CameraSensorSpec::sanityCheck() {
   VisualSensorSpec::sanityCheck();
-  CORRADE_ASSERT(
-      ortho_scale > 0,
-      "CameraSensorSpec::sanityCheck(): ortho_scale must be greater than 0", );
   CORRADE_ASSERT(sensorSubType == SensorSubType::Pinhole ||
                      sensorSubType == SensorSubType::Orthographic,
                  "CameraSensorSpec::sanityCheck(): sensorSpec does not have "
@@ -39,11 +36,7 @@
 }
 
 bool CameraSensorSpec::operator==(const CameraSensorSpec& a) const {
-<<<<<<< HEAD
-  return VisualSensorSpec::operator==(a) && ortho_scale == a.ortho_scale;
-=======
   return VisualSensorSpec::operator==(a) && orthoScale == a.orthoScale;
->>>>>>> 57cc4289
 }
 
 CameraSensor::CameraSensor(scene::SceneNode& cameraNode,
@@ -95,11 +88,7 @@
       Mn::Vector2{1.0f, static_cast<float>(cameraSensorSpec_->resolution[0]) /
                             cameraSensorSpec_->resolution[1]};
   if (cameraSensorSpec_->sensorSubType == SensorSubType::Orthographic) {
-<<<<<<< HEAD
-    nearPlaneSize_ /= cameraSensorSpec_->ortho_scale;
-=======
     nearPlaneSize_ /= cameraSensorSpec_->orthoScale;
->>>>>>> 57cc4289
     baseProjMatrix_ = Mn::Matrix4::orthographicProjection(
         nearPlaneSize_, cameraSensorSpec_->near, cameraSensorSpec_->far);
   } else {
