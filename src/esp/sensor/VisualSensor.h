--- conflicted
+++ resolved
@@ -82,7 +82,6 @@
     return false;
   }
 
-<<<<<<< HEAD
   virtual bool getObservation(CORRADE_UNUSED sim::Simulator& sim,
                               CORRADE_UNUSED Observation& obs) override {
     return false;
@@ -102,12 +101,10 @@
    *                to be drawn
    */
   virtual void visualizeObservation(gfx::SensorInfoVisualizer& visualizer);
-=======
   /**
    * @brief Returns RenderCamera
    */
   virtual gfx::RenderCamera* getRenderCamera() = 0;
->>>>>>> 96f5fa10
 
  protected:
   std::unique_ptr<gfx::RenderTarget> tgt_;
