--- conflicted
+++ resolved
@@ -25,12 +25,8 @@
 
 struct VisualSensorSpec : public SensorSpec {
   vec2i resolution = {128, 128};  // height x width
-<<<<<<< HEAD
-  int channels = 4;
-=======
   int channels =
       4;  // Number of components in buffer values, eg. 4 channels for RGBA
->>>>>>> 57cc4289
   bool gpu2gpuTransfer = false;  // True for pytorch tensor support
   /**
    * @brief near clipping plane
@@ -185,12 +181,7 @@
   Mn::Deg getFOV() const { return hfov_; }
 
  protected:
-<<<<<<< HEAD
-  /**
-   * @brief field of view
-=======
   /** @brief field of view
->>>>>>> 57cc4289
    */
   Mn::Deg hfov_ = 90.0_degf;
 
