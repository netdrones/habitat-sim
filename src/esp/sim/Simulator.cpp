--- conflicted
+++ resolved
@@ -111,19 +111,6 @@
   if (config_.scene.filepaths.count("mesh")) {
     stageFilename = config_.scene.filepaths.at("mesh");
   }
-<<<<<<< HEAD
-=======
-
-  // Create scene attributes with values based on sceneFilename
-  auto stageAttributes =
-      stageAttributesMgr->createAttributesTemplate(stageFilename, true);
-
-  std::string navmeshFilename = stageAttributes->getNavmeshAssetHandle();
-  std::string houseFilename = stageAttributes->getHouseFilename();
-
-  esp::assets::AssetType stageType = static_cast<esp::assets::AssetType>(
-      stageAttributes->getRenderAssetType());
->>>>>>> 91ec8a17
 
   // Create scene attributes with values based on sceneFilename
   auto stageAttributes =
